<?php

namespace React\EventLoop;

use React\EventLoop\Tick\FutureTickQueue;
use React\EventLoop\Timer\Timer;
use React\EventLoop\Timer\TimerInterface;
use React\EventLoop\Timer\Timers;

/**
 * A stream_select() based event-loop.
 */
class StreamSelectLoop implements LoopInterface
{
    const MICROSECONDS_PER_SECOND = 1000000;

    private $futureTickQueue;
    private $timers;
    private $readStreams = [];
    private $readListeners = [];
    private $writeStreams = [];
    private $writeListeners = [];
    private $running;

    public function __construct()
    {
        $this->futureTickQueue = new FutureTickQueue($this);
        $this->timers = new Timers();
    }

    /**
     * {@inheritdoc}
     */
    public function addReadStream($stream, callable $listener)
    {
        $key = (int) $stream;

        if (!isset($this->readStreams[$key])) {
            $this->readStreams[$key] = $stream;
            $this->readListeners[$key] = $listener;
        }
    }

    /**
     * {@inheritdoc}
     */
    public function addWriteStream($stream, callable $listener)
    {
        $key = (int) $stream;

        if (!isset($this->writeStreams[$key])) {
            $this->writeStreams[$key] = $stream;
            $this->writeListeners[$key] = $listener;
        }
    }

    /**
     * {@inheritdoc}
     */
    public function removeReadStream($stream)
    {
        $key = (int) $stream;

        unset(
            $this->readStreams[$key],
            $this->readListeners[$key]
        );
    }

    /**
     * {@inheritdoc}
     */
    public function removeWriteStream($stream)
    {
        $key = (int) $stream;

        unset(
            $this->writeStreams[$key],
            $this->writeListeners[$key]
        );
    }

    /**
     * {@inheritdoc}
     */
    public function removeStream($stream)
    {
        $this->removeReadStream($stream);
        $this->removeWriteStream($stream);
    }

    /**
     * {@inheritdoc}
     */
    public function addTimer($interval, callable $callback)
    {
        $timer = new Timer($this, $interval, $callback, false);

        $this->timers->add($timer);

        return $timer;
    }

    /**
     * {@inheritdoc}
     */
    public function addPeriodicTimer($interval, callable $callback)
    {
        $timer = new Timer($this, $interval, $callback, true);

        $this->timers->add($timer);

        return $timer;
    }

    /**
     * {@inheritdoc}
     */
    public function cancelTimer(TimerInterface $timer)
    {
        $this->timers->cancel($timer);
    }

    /**
     * {@inheritdoc}
     */
    public function isTimerActive(TimerInterface $timer)
    {
        return $this->timers->contains($timer);
    }

    /**
     * {@inheritdoc}
     */
    public function futureTick(callable $listener)
    {
        $this->futureTickQueue->add($listener);
    }

    /**
     * {@inheritdoc}
     */
<<<<<<< HEAD
    public function tick()
    {
        $this->futureTickQueue->tick();

        $this->timers->tick();

        $this->waitForStreamActivity(0);
    }

    /**
     * {@inheritdoc}
     */
=======
>>>>>>> 0ba8aa3f
    public function run()
    {
        $this->running = true;

        while ($this->running) {
            $this->futureTickQueue->tick();

            $this->timers->tick();

            // Future-tick queue has pending callbacks ...
            if (!$this->running || !$this->futureTickQueue->isEmpty()) {
                $timeout = 0;

            // There is a pending timer, only block until it is due ...
            } elseif ($scheduledAt = $this->timers->getFirst()) {
                $timeout = $scheduledAt - $this->timers->getTime();
                if ($timeout < 0) {
                    $timeout = 0;
                } else {
                    $timeout *= self::MICROSECONDS_PER_SECOND;
                }

            // The only possible event is stream activity, so wait forever ...
            } elseif ($this->readStreams || $this->writeStreams) {
                $timeout = null;

            // There's nothing left to do ...
            } else {
                break;
            }

            $this->waitForStreamActivity($timeout);
        }
    }

    /**
     * {@inheritdoc}
     */
    public function stop()
    {
        $this->running = false;
    }

    /**
     * Wait/check for stream activity, or until the next timer is due.
     */
    private function waitForStreamActivity($timeout)
    {
        $read  = $this->readStreams;
        $write = $this->writeStreams;

        $available = $this->streamSelect($read, $write, $timeout);
        if (false === $available) {
            // if a system call has been interrupted,
            // we cannot rely on it's outcome
            return;
        }

        foreach ($read as $stream) {
            $key = (int) $stream;

            if (isset($this->readListeners[$key])) {
                call_user_func($this->readListeners[$key], $stream, $this);
            }
        }

        foreach ($write as $stream) {
            $key = (int) $stream;

            if (isset($this->writeListeners[$key])) {
                call_user_func($this->writeListeners[$key], $stream, $this);
            }
        }
    }

    /**
     * Emulate a stream_select() implementation that does not break when passed
     * empty stream arrays.
     *
     * @param array        &$read   An array of read streams to select upon.
     * @param array        &$write  An array of write streams to select upon.
     * @param integer|null $timeout Activity timeout in microseconds, or null to wait forever.
     *
     * @return integer|false The total number of streams that are ready for read/write.
     * Can return false if stream_select() is interrupted by a signal.
     */
    protected function streamSelect(array &$read, array &$write, $timeout)
    {
        if ($read || $write) {
            $except = null;

            // suppress warnings that occur, when stream_select is interrupted by a signal
            return @stream_select($read, $write, $except, $timeout === null ? null : 0, $timeout);
        }

        $timeout && usleep($timeout);

        return 0;
    }
}<|MERGE_RESOLUTION|>--- conflicted
+++ resolved
@@ -140,21 +140,6 @@
     /**
      * {@inheritdoc}
      */
-<<<<<<< HEAD
-    public function tick()
-    {
-        $this->futureTickQueue->tick();
-
-        $this->timers->tick();
-
-        $this->waitForStreamActivity(0);
-    }
-
-    /**
-     * {@inheritdoc}
-     */
-=======
->>>>>>> 0ba8aa3f
     public function run()
     {
         $this->running = true;
